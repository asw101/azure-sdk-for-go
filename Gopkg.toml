--- conflicted
+++ resolved
@@ -22,11 +22,7 @@
 
 [[constraint]]
   name = "github.com/Azure/go-autorest"
-<<<<<<< HEAD
-  version = "9.9.0"
-=======
   version = "10.1.0"
->>>>>>> 6bad82d0
 
 [[constraint]]
   branch = "master"
