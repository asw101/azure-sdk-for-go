--- conflicted
+++ resolved
@@ -1,11 +1,7 @@
 package: github.com/Azure/azure-sdk-for-go
 import:
 - package: github.com/Azure/go-autorest
-<<<<<<< HEAD
-  version: ^9.1.0
-=======
-  version: ~9.3.0
->>>>>>> c806485d
+  version: ^9.3.0
   subpackages:
   - /autorest
   - autorest/azure
