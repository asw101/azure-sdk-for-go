// Copyright (c) Microsoft Corporation. All rights reserved.
// Licensed under the MIT License.

package azcosmos

import (
	"errors"

	"github.com/Azure/azure-sdk-for-go/sdk/azcore"
)

// A CosmosClient is used to interact with the Azure Cosmos DB database service.
type CosmosClient struct {
	// Endpoint used to create the client.
	Endpoint   string
	connection *clientConnection
	cred       CosmosAccountCredential
}

// NewCosmosClient creates a new instance of CosmosClient with the specified values. It uses the default pipeline configuration.
// endpoint - The cosmos service endpoint to use.
// cred - The credential used to authenticate with the cosmos service.
// options - Optional CosmosClient options.  Pass nil to accept default values.
func NewCosmosClient(endpoint string, cred azcore.Credential, options *CosmosClientOptions) (*CosmosClient, error) {
<<<<<<< HEAD
	connection := newConnection(endpoint, cred, options)

	c, _ := cred.(*SharedKeyCredential)

	return &CosmosClient{Endpoint: endpoint, connection: connection, cred: c}, nil
=======
	connection := options.getClientConnection()
	return &CosmosClient{
		Endpoint:   endpoint,
		connection: connection}, nil
}

// GetCosmosDatabase returns a CosmosDatabase object.
// id - The id of the database.
func (c *CosmosClient) GetCosmosDatabase(id string) (*CosmosDatabase, error) {
	if id == "" {
		return nil, errors.New("id is required")
	}

	return newCosmosDatabase(id, c), nil
}

// GetCosmosContainer returns a CosmosContainer object.
// databaseId - The id of the database.
// containerId - The id of the container.
func (c *CosmosClient) GetCosmosContainer(databaseId string, containerId string) (*CosmosContainer, error) {
	if databaseId == "" {
		return nil, errors.New("databaseId is required")
	}

	if containerId == "" {
		return nil, errors.New("containerId is required")
	}

	return newCosmosDatabase(databaseId, c).GetContainer(containerId)
>>>>>>> 3c8637d4
}<|MERGE_RESOLUTION|>--- conflicted
+++ resolved
@@ -13,7 +13,7 @@
 type CosmosClient struct {
 	// Endpoint used to create the client.
 	Endpoint   string
-	connection *clientConnection
+	connection *cosmosClientConnection
 	cred       CosmosAccountCredential
 }
 
@@ -22,17 +22,11 @@
 // cred - The credential used to authenticate with the cosmos service.
 // options - Optional CosmosClient options.  Pass nil to accept default values.
 func NewCosmosClient(endpoint string, cred azcore.Credential, options *CosmosClientOptions) (*CosmosClient, error) {
-<<<<<<< HEAD
-	connection := newConnection(endpoint, cred, options)
+	connection := newCosmosClientConnection(endpoint, cred, options)
 
 	c, _ := cred.(*SharedKeyCredential)
 
 	return &CosmosClient{Endpoint: endpoint, connection: connection, cred: c}, nil
-=======
-	connection := options.getClientConnection()
-	return &CosmosClient{
-		Endpoint:   endpoint,
-		connection: connection}, nil
 }
 
 // GetCosmosDatabase returns a CosmosDatabase object.
@@ -58,5 +52,4 @@
 	}
 
 	return newCosmosDatabase(databaseId, c).GetContainer(containerId)
->>>>>>> 3c8637d4
 }