trigger:
  paths:
    exclude:
    - sdk/

pr:
  paths:
    exclude:
    - sdk/

jobs:
  - job: Build_Test
    strategy:
      matrix:
        Linux_Go113:
          vm.image: 'ubuntu-18.04'
          go.version: '1.13'
        Linux_Go114:
          vm.image: 'ubuntu-18.04'
          go.version: '1.14'

    pool:
      vmImage: $(vm.image)

    variables:
      GOPATH: '$(system.defaultWorkingDirectory)/work'
      sdkPath: '$(GOPATH)/src/github.com/$(build.repository.name)'
      IGNORE_BREAKING_CHANGES: true
<<<<<<< HEAD
      go.list.filter: 'grep -v vendor | grep -v azure-sdk-for-go/sdk'
=======
      go.list.filter: '| grep -v vendor'
>>>>>>> 797e8ede

    steps:
    - task: GoTool@0
      inputs:
        version: '$(go.version)'
      displayName: "Select Go Version"

    - script: |
        set -e
        mkdir -p '$(GOPATH)/bin'
        mkdir -p '$(sdkPath)'
        shopt -s dotglob extglob
        mv !(work) '$(sdkPath)'
        echo '##vso[task.prependpath]$(GOROOT)/bin'
        echo '##vso[task.prependpath]$(GOPATH)/bin'
      displayName: 'Create Go Workspace'
    - script: |
        set -e
        go version
        curl -sSL https://raw.githubusercontent.com/golang/dep/master/install.sh | sh
        dep ensure -v
        go get -u golang.org/x/lint/golint
      workingDirectory: '$(sdkPath)'
      displayName: 'Install Dependencies'
<<<<<<< HEAD
    - script: go vet $(go list ./... $(go.list.filter))
=======
    - script: go vet -v $(go list ./... $(go.list.filter))
>>>>>>> 797e8ede
      workingDirectory: '$(sdkPath)'
      displayName: 'Vet'
    - script: go build -v $(go list ./... $(go.list.filter))
      workingDirectory: '$(sdkPath)'
      displayName: 'Build'
    - script: go test $(dirname $(find . -path ./vendor -prune -o -path ./sdk -prune -o -name '*_test.go' -print) | sort -u)
      workingDirectory: '$(sdkPath)'
      displayName: 'Run Tests'
    - script: go run ./tools/apidiff/main.go packages ./services FETCH_HEAD~1 FETCH_HEAD --copyrepo --breakingchanges || $IGNORE_BREAKING_CHANGES
      workingDirectory: '$(sdkPath)'
      displayName: 'Display Breaking Changes'
    - script: go run ./tools/pkgchk/main.go ./services --exceptions ./tools/pkgchk/exceptions.txt
      workingDirectory: '$(sdkPath)'
      displayName: 'Verify Package Directory'
    - script: grep -L -r --include *.go --exclude-dir vendor -P "Copyright (\d{4}|\(c\)) Microsoft" ./ | tee >&2
      workingDirectory: '$(sdkPath)'
      displayName: 'Copyright Header Check'
      failOnStderr: true
      condition: succeededOrFailed()
    - script: gofmt -s -l -w $(find . -path ./vendor -prune -o -name '*.go' -print) >&2
      workingDirectory: '$(sdkPath)'
      displayName: 'Format Check'
      failOnStderr: true
      condition: succeededOrFailed()
    - script: |
        golint ./storage/... >&2
        golint ./tools/... >&2
      workingDirectory: '$(sdkPath)'
      displayName: 'Linter Check'
      failOnStderr: true
      condition: succeededOrFailed()<|MERGE_RESOLUTION|>--- conflicted
+++ resolved
@@ -26,11 +26,7 @@
       GOPATH: '$(system.defaultWorkingDirectory)/work'
       sdkPath: '$(GOPATH)/src/github.com/$(build.repository.name)'
       IGNORE_BREAKING_CHANGES: true
-<<<<<<< HEAD
-      go.list.filter: 'grep -v vendor | grep -v azure-sdk-for-go/sdk'
-=======
       go.list.filter: '| grep -v vendor'
->>>>>>> 797e8ede
 
     steps:
     - task: GoTool@0
@@ -55,11 +51,7 @@
         go get -u golang.org/x/lint/golint
       workingDirectory: '$(sdkPath)'
       displayName: 'Install Dependencies'
-<<<<<<< HEAD
-    - script: go vet $(go list ./... $(go.list.filter))
-=======
     - script: go vet -v $(go list ./... $(go.list.filter))
->>>>>>> 797e8ede
       workingDirectory: '$(sdkPath)'
       displayName: 'Vet'
     - script: go build -v $(go list ./... $(go.list.filter))
